### Revision History
#### 4.55.0 (unreleased) Updated to use java-util 3.3.3
* Updated [java-util](https://github.com/jdereg/java-util/blob/master/changelog.md) from `3.3.2` to `3.3.3.`
* Fixed deserialization of Java records
* Tests now create record classes via reflection for JDK 8 compatibility
* SealableNavigableMap now wraps returned entries to enforce immutability
* Documentation expanded for CompactMap usage and builder() caveats
* JsonObject exposes `getTypeString()` with the raw `@type` value
* Added tests for ModifierMaskFilter.
* Pinned core Maven plugin versions to prevent Maven 4 warnings
* Documentation updated with guidance for parsing JSON that references unknown classes
* RecordFactory now uses java-util `ReflectionUtils`
* Added RecordReader test
* Added NamedMethodFilter tests and null-safe handling
* Added tests for Injector's private constructors
<<<<<<< HEAD
* Added unit tests for SingletonList utility class
=======
* Added unit tests for `SingletonList` covering uninitialized state and mutation restrictions
>>>>>>> 92a9ca6a
* Fixed VarHandle reflection to allow private-constructor injector
* RecordFactory now checks the Java version before using records
* Fixed VarHandle injection using a MethodHandle
* Fixed VarHandle injection invocation for reflection-based Injector
* Fixed Injector method-based creation to correctly locate void setters
* Injector.create now supports invoking package-private and private setter methods
#### 4.54.0 Updated to use java-util 3.3.1
* Updated [java-util](https://github.com/jdereg/java-util/blob/master/changelog.md) from `3.3.1` to `3.3.2.`
#### 4.53.0 Updated to use java-util 3.3.1
* Updated [java-util](https://github.com/jdereg/java-util/blob/master/changelog.md) from `3.3.0` to `3.3.1.`
* Removed unused ClassFactories.
* Added `ReadOptions/WriteOptions` ability to specify `notCustmoRead/Written` classes in `notCustomRead.txt` and `notCustomWritten.txt`
#### 4.52.0 CompactMap and CompactSet Enhancements
* `CompactMap` and `CompactSet` JSON formats improved - match historical formats, except when using builder pattern.
* `ByteBuffer and CharBuffer` converstions to/from `Map` added.
* Performance improvements in JSON serialization and deserialization.
* Code simplification related to instance creation for common types.
* Updated [java-util](https://github.com/jdereg/java-util/blob/master/changelog.md) from `3.2.0` to `3.3.0.`
#### 4.51.0 CompactMap and CompactSet Enhancements
* **JSON Serialization Improvements**
  * Implemented specialized JSON serialization for `CompactMap` and `CompactSet` with optimized format
  ```json
  {"@type":"com.cedarsoftware.util.CompactMap","config":"java.util.HashMap/CS/S70/id/Unord","data":{...}}
  {"@type":"com.cedarsoftware.util.CompactSet","config":"CI/S30/Ord","data":{...}}
  ```
  * Added tests to ensure reference identity maintained across JSON round-trips
  * Preserved configuration details during serialization/deserialization
* **Collection API Consistency**
  * Aligned `CompactSet` API with `CompactMap` for better usability
* **Improved JsonObject Implementation**
  * Consistent `Map` Interface: Enhanced `JsonObject` to implement the `Map` interface more consistently:
  * Fixed the internal storage mechanism to properly handle different storage states
  * Ensured `Map` methods work correctly regardless of internal storage approach
* **Documentation and Testing**
  * Added comprehensive test suite for JSON serialization and deserialization
  * Added tests for complex reference scenarios and edge cases
  * Improved JavaDoc comments for new public methods
* Updated [java-util](https://github.com/jdereg/java-util/blob/master/changelog.md) from `3.1.1` to `3.2.0.`
#### 4.50 Major Improvements to Type Resolution and API Usability
* **Enhanced Type System Support**
  * `json-io` now leverages `java-util`'s sophisticated `TypeUtilities` framework to provide comprehensive resolution of complex Java generics:
      * Full support for `ParameterizedTypes` (e.g., `Map<String, List<Person>>`)
      * Proper handling of `GenericArrayTypes` for arrays with generic components
      * Resolution of `TypeVariables` in generic class hierarchies
      * Support for `WildcardTypes` (`? extends`, `? super`) in generic declarations
      * These improvements enable more accurate field type inferencing during Java object resolution, particularly for complex nested generic structures.
  * Performance improvements in parsing and resolving. 
* **New Type-Aware API Capabilities**
  * Added advanced type specification via the new `TypeHolder` class:
      * Enables capturing and preserving full generic type information at runtime
      * Allows specifying complex parameterized types as deserialization targets
      * Example: `new TypeHolder<Map<String, List<Person>>>() {}`
  * The `JsonIo` class now accepts `TypeHolder` instances, allowing precise type targeting beyond what's possible with raw `Class` references alone.
* **Fluent Builder API for Improved Developer Experience**
  * Introduced a new fluent builder pattern through the `JsonIo.toJava()` API family:
      * More intuitive, chainable API that clearly separates the input source from the target type
      * Provides dedicated methods for different input types (String, InputStream, JsonObject)
      * Offers type-specific terminal operations:
          * `asClass(Class<T>)` for simple class types
          * `asType(TypeHolder<T>)` for complex generic types
      * Examples:
        ```java
        // Simple class types
        Person person = JsonIo.toJava(jsonString, options).asClass(Person.class);
      
        // Complex generic types
        List<Person> people = JsonIo.toJava(jsonString, options)
                                  .asType(new TypeHolder<List<Person>>(){});
        ```
      * Eliminates ambiguity in method signatures while providing a more expressive API
      * Facilitates better IDE code completion and suggestion
* Updated [java-util](https://github.com/jdereg/java-util/blob/master/changelog.md) from `3.0.3` to `3.1.0.`
#### 4.40.0
  * All Time and Date classes compressed to a single String representation in JSON, uses ISO formats when possible.
  * Java's `Pattern` and `Currency` support added
  * Updated [java-util](https://github.com/jdereg/java-util/blob/master/changelog.md) from `3.0.2` to `3.0.3.`
#### 4.33.0
  * New custom `ClassFactory` classes are easier to write:
    * See [examples](user-guide.md#classfactory-and-customwriter-examples)
  * `ByteBuffer` and `CharBuffer` now natively supported.
  * `CompactMap` supported added via `CompactMapFactory` and `CompactMapWriter`.
  * `Sealable*` tests moved from `java-util` to `json-io` (and so have the `Sealable*` classes).
#### 4.32.0
  * EnumSet can now be written with @type or @enum, controlled by a WriteOption (writeEnumSetOldWay).  Currently, the default is `true,` write the old way for backward compatibility. This will change in a future release.
  * JsonObject simplified, with `@keys` and `@items` now as explicit fields.
  * JsonObject simplified, enumType has been removed, as it is now stored in JavaType field.
  * Root object types like `Person[].class` or `String[].class` supported for casting, as opposed to only `Object[].class.`
#### 4.31.0
  * scrub release.
#### 4.30.0
  * Root object type's like `Person[].class,` `String[].class,` can now be specified as the `rootType` and the return value will be `Person[],` `String[],` or a `ClassCastException` if the JSON data does not match the type.
  * `JsonIo.formatJson()` three parameter version removed. Use the one (1) parameter API that takes the JSON to format. It runs much faster, as it no longer deserializes/serializes, but walks the JSON `String` directly.
#### 4.29.0
  * Consumed `java-util's` `ClassUtilities.getClassLoader(),` which obtains the classLoader in a more robust way and works in OSGi and JPMS environment or non-framework environment
  * Removed `slf4j` and `logback-classic` from `test` dependencies
  * Merged in PR #297 by DaniellaHubble: Fix test that fails unexpectedly in `testEnumWithPrivateMembersAsField_withPrivatesOn()`
  * Updated [java-util](https://github.com/jdereg/java-util/blob/master/changelog.md) from `2.15.0` to `2.17.0.`
#### 4.28.0
  * Updated [java-util](https://github.com/jdereg/java-util/blob/master/changelog.md) from `2.14.0` to `2.15.0.`
#### 4.27.0
  * `ReadOptionsBuilder.addInjectorFactory()` added to allow additional `InjectorFactory's` to be added.
  * `ReadOptionsBuilder.addFieldFilter()` added to allow additional `FieldFilters` to be added.
  * LRU size control added to `ReadOptionsBuild` and `WriteOptionsBuilder`. These control the LRU size of the cache that maps `Classes` to `Fields`, `Classes` to `Injectors`, and `Classes` to `Accessors.`
  * Adds `bigint,` `BigInt,` `bigdec,` `BigDec,` `String,` `Date,` and `Class` to aliases to java-util's `ClassUtilities.forName()` support
  * Updated [java-util](https://github.com/jdereg/java-util/blob/master/changelog.md) from `2.13.0` to `2.14.0.`
#### 4.26.0
  * Performance improvement for `JsonIo`: When using `null` for default `ReadOptions` or `WriteOptions,` the same static instance is used.  
  * Updated [java-util](https://github.com/jdereg/java-util/blob/master/changelog.md) from `2.10.0` to `2.13.0.`
#### 4.25.0
  * `JsonParser` now uses an instance-based cache for common values, not a static one.  This will allow for more speed during concurrent parsing.
  * Within `aliases.txt,` `java.time.zone.ZoneRules = ZoneRules` is now correctly specified (it had `java.time.ZoneRules` before).
  * When `null` passed in for `ReadOptions` or `WriteOptions` to `JsonIo` APIs, an already created default instance of `ReadOptions` or `WriteOptions` is returned to improve performance (no need to reconstruct the default instance).
  * Updated [java-util](https://github.com/jdereg/java-util/blob/master/changelog.md) from `2.9.0` to `2.10.0.`
#### 4.24.0
  * All aliases have been moved to [aliases.txt](/src/main/resources/config/aliases.txt) in the resources folder. It is a very complete list of class names to alias names. If you want less aliases (or more) substituted on writing JSON, use the `addPermanentAlias()` APIs on `ReadOptionsBuilder` and `WriteOptionsBuilder.` If you do not want a particular alias output, use `WriteOptionsBuilder.removeAliasedClassName(wildcardPattern)`. The API is available for all Read/WriteOptions, the "permanent" APIs on the builder, or for a specific Read/WriteOptions instance.
  * The "extendedAliases" option has been removed from Read/Write options builders. By default, as many aliases are enabled as possible, and you can use the removeAliasXXX APIs to reduce them, or place your own version of [aliases.txt](/src/main/resources/config/aliases.txt) in the classpath ahead of the one in `json-io.jar.`
  * `WriterContext.getObjsReferenced()` added, which has all objects id to `Object` to allow custom writers to write `@id, @ref` if desired.
#### 4.23.0
  * `Collections.unmodifiableXXX()` instances when serialized, restore back to unmodifiable instances.
  * `ImmutableList` and `ImmutableSet` restore back unmodifiable instances.
  * `ReadOptionsBuilder` now include all extended aliases by default (`.withExtendedAliases()`). You can take advantage of this on the sending side by using the `WriteOptionsBuilder().withExtendAliases().` We will default this on the `WriteOptionsBuilder` in the future as the new default makes it "out there."  Remember: You can read them even if they are not sent, but you can't write them if the reader is not ready for them. 
#### 4.22.0
  * Many more `@type` aliases added to keep the JSON succinct and more human-readable.
  * Broader conversion support for rootTypes: `JsonIo.toObjects(..., rootType)` Includes all the `java-utils` `Converter.convert()` pairings (680+)
  * Removed `stack` argument from CustomReader. When creating a CustomReader, use the passed in `resolver.push(node)` to push objects onto the stack for later processing (custom or not). See example in UserGuide (coming shortly).  
#### 4.21.0
  * Empty Lists, Sets, and Maps enforce 'emptiness' on reconstruction
  * Singleton Lists, Sets, and Maps enforce 'singleton-ness' on reconstruction
  * Synchronized Lists, Sets, and Maps enforce 'synchronized-ness' on reconstruction
  * Fixed NPE on null writeOptions for `JsonIo.toJson().` The `writeOptions` are now created with defaults for you if null is passed in.
  * Added `Resolver` as the last argument to the `JsonClassReader.read()` method. The author is not required to use the `Resolver` in their implementation, but it does it come in handy as it has the Map of IDs to JsonObjects, as well as the `ReadOptions,` and the `Converter.`
  * Deprecated the APIs on `JsonIo` that exist to show one how to convert the old style `Map` options to the new "builder" format. 
#### 4.20.0
  * `MethodFilter` can be applied to remove the use of a method accessor, useful when the method accessor is causing problems (additional unwanted side-effects) during the serialization (outputting of JSON). `MethodFilter's` are added to `WriteOptions` via the `WriteOptionsBuilder.` `MethodFilter's` can be added to a single `WriteOptions` instance or added permanently (jvm lifecyle) so that all created `WriteOptions` include it automatically (see `WriteOptionsBuilder.addPermanent*` APIs).
  * Significant updates made to User Guide documentation.
  * pom.xml file updated to support both OSGi Bundle and JPMS (Modules).
  * module-info.class resides in the root of the .jar but it is not referenced.
#### 4.19.13
  * `ReadOptionsBuilder` did not have the `withExtendedAliases()` option. This adds in all the `config/extendedAliases.txt` aliases, dramatically shrinking the size of common Java class names in the JSON `@type` field.
  * Both `ReadOptionsBuilder` and `WriteOptionsBuilder` can take an existing `ReadOptions` or `WriteOptions` as a starting point, allowing you to copy from an exist options, and then tweak it from there.
#### 4.19.12
  * Added `JsonIo.getReadOptionsBuilder(Map options)` and `JsonIo.getWriteOptionsBuilder(Map options)` to facilitate porting over code that users older Map-based options.
  * Removed classes that were packaged in the adapter layer `com.cedarsoftware.util.io.*` All classes now start at `com.cedarsoftware.io.*`  You will have to adjust your imports.
  * Bug fix: Arrays that did not have a type specified, but the array type could be inferred, the component types was incorrectly being set as the array type, not the component type.
  * Updated [java-util](https://github.com/jdereg/java-util/blob/master/changelog.md) from `2.4.6` to `2.4.8`.
#### 4.19.11
  * Removed references to JsonObject from transition classes com.cedarsoftware.util.io.JsonReader.
#### 4.19.10
  * Updated transition class `com.cedarsoftware.util.io.JsonReader`. This API is for temporary transition to JsonIo class static APIs.
  * Added transition class `com.cedarsoftware.util.io.JsonWriter`.  This API is for temporary transition to JsonIo class static APIs.
  * The entire packaging of JsonIo has been moved from com.cedarsoftware.util.io to com.cedarsoftware.io, except for the transition APIs.
  * Added the ability to put custom options (key/value pairs) on `WriteOptions` and `ReadOptions`.
#### 4.19.9
  * **NOTE**: Repackaged resources into config/resources
#### 4.19.8
  * **NOTE**: Repackaged com.cedarsoftware.util.io to com.cedarsoftware.io
  * **NOTE**: Repackaged com.cedarsoftware.util.reflect to com.cedarsoftware.io.reflect
  * You will need to adjust the import statements for any consuming classes.
#### 4.19.7
  * Handle NoSuchMethodError() quietly, for shaded accessFactories that were added by containing platform, that no logner exist.
#### 4.19.6
  * Added additional build properties to manifest.mf
  * Renamed method on AccessorFactory that changed signature, due to conflicts running inside container that also uses this library. 
#### 4.19.5
  * Updated `JsonReader` for backwards compatibility by adding `jsonToJava(), jsonToMaps(), jsonObjectsToJava()` static APIs. 
#### 4.19.4
  * In `ReadOptionsBuilder` and `WriteOptionsBuilder`, when loading dynamic items (class names, aliases, etc.) from resources, output warnings as opposed to throwing exceptions.
#### 4.19.3
  * Remove `ReflectionUtils` from json-io as it is part of java-util.
  * Updated [java-util](https://github.com/jdereg/java-util/blob/master/changelog.md) from `2.4.4` to `2.4.5`.
#### 4.19.2
  * Moved more settings/properties from source code to resource files. 
    > Example changes required due to this update:
    <br><b>Before</b>
    > ```
    > A. Employee e = (Employee) JsonReader.jsonObjectsToJava(JsonObject employee, readOptions)
    > ```
    > <b>After</b>
    > ```
    > A. Employee e = JsonIo.toObjects(JsonObject, readOptions, Employee.class)
    > ```

#### 4.19.1
  * The old `Map` options method has been superceded by passing instead a `WriteOptions` or `ReadOptions` instance.
    All the prior features are still supported, plus new features have been added.  Use the methods on
    `WriteOptionsBuilder` and `ReadOptionsBuilder` to set them.   
    > Example changes required due to this update:
    <br><b>Before</b>
    > ```
    > // Using [key: value] to indicate a Map 
    > A. String json = JsonWriter.objectToJson(srcObj, [JsonWriter.TYPE: false])
    > B. JsonWriter.objectToJson(srcObj)
    > C. String json = JsonWriter.toJson(srcObj, null)
    > D. String json = JsonWriter.formatJson(json)
    > E. Map axisConverted = (Map) JsonReader.jsonToJava(json, [JsonReader.USE_MAPS:true])
    > F. JsonWriter.writeJsonUtf8String(value, writer)
    > ```
    > <b>After</b>
    > ```
    > A. String json = JsonIo.toJson(srcObj, new WriteOptionsBuilder().showTypeInfoNever().build());
    > B. JsonIo.toJson(srcObj)
    > C. JsonIo.toJson(srcObj, null) // 2nd arg is WriteOptions instance (can be null for defaults)
    > D. return JsonIo.formatJson(json)
    > E. ReadOptionsBuilder builder = new ReadOptionsBuilder().returnAsMaps().build() 
    >    Map axisConverted = JsonIo.toObjects(json, builder.build(), null)  // 3rd param can be root class
    > F. JsonWriter.writeJsonUtf8String(writer, value)
    > ```
#### 4.19.0
  * User Guide documentation on how to specify "options" to `JsonReader/JsonWriter` the new, easier way.  The old Map options method has been superceded by the `WriteOptions` and `ReadOptions` approach.  All the prior options are still supported, plus new features have been added.
#### 4.18.0
  * Bug fix: When Enums were sent the "old way," (JSON object form) there was a bug in outputting additional fields defined on an Enum.
  * Enhancement: Improvements on Object construction for difficult to instantiate classes. 
#### 4.17.0
  * Java class instantiation has been improved and the related code has been refactored to a much better state.
  * More built-in types are moving to use the ClassFactory and JsonClassWriter, simplifying the code base further.
  * Continuing to refine the JsonReader/JsonWriter API, Deprecated older redundant methods.  
  * There will be more releases of the 4.x branch, including support for specifying a root class to load from, removing the @type output for root fields (Issue #122, #150), support for field names without quotes and JSON comments, to name a few.
  * Upcoming version 5.0.0 will drop the dedicated methods.  
  * Upcoming version 6.0.0 will move to JDK 11 syntax.  
#### 4.16.0
  * `JsonReader/JsonWriter` Options are now specified using `ReadOptionsBuilder.build()` and `WriteOptionsBuilder.build().`
  * For improved security, key JDK classes like `ClassLoader,` `Process` (and derived classes), `Method`, `Field`, `Constructor` and others are not serialized.
  * Fixed Issue #185 Serializing/deserializing `SingletonMap/List/Set.`
  * Performance improvement: Reads and Writes are much faster due to improved low-level stream handling.  More to come on read performance improvements.
  * The public API on `JsonReader` and `JsonWriter` has been simplified to fewer options and many of the prior APIs have been deprecated.  The 5.0.0+ release will remove these deprecated APIs.
#### 4.15.0
  * Supports `JDK1.8, JDK11, 17, 21.` Tested with these versions, and compiled in class file version 52 (`JDK1.8 `) format.
  * `ClassFactory` added `isFinalObject() { return true/false }` to prevent additional processing from happening if the `ClassFactory` creates the object AND assigns all values.
  * Fixed an issue with classes that used custom reader/writers being loaded when inside an array or collection. If there were circular references, they were not resolved correctly.
  * This version writes `Enums` in a more compact way with the field name associated to a JSON String name of the enum.  However, the prior versions of `json-io` wrote `Enums` out as JSON objects.  The JSON reader will read `Enums` either way.  If you want the output to continue to write `Enums` as a JSON Object, use the `.writeEnumsAsObjects()` on the `WriteOptionsBuilder`, and it will output enums as it used to.
  * Minor change: `JsonObject` was `JsonObject<K, V>` and is now `JsonObject` (no generics).  If you used `JsonObject` in your code, make sure to remove the generics.
  * Minor change: `JsonReader.ClassFactory::newInstance(Class c, Object)` has been changed to `JsonReader.ClassFactory::newInstance(Class<?>, JsonObject)`.  If you have written a `CustomClassFactory,` update the method signature to `newInstance(Class<?>, JsonObject).` 
#### 4.14.2
  * `Enum/EnumSet` support fully added @kpartlow
  * `WARN` This version inadvertently slipped to `JDK11+` (which has been corrected in `4.15.0`).  Version `5.x.x` will be `JDK11 or JDK17`.
#### 4.14.1
  * JDK 1.8 is target class file format. @laurgarn
  * JDK 11 is source file format. @laurgarn
  * Bug fix: `EnumSet` support fixed. @laurgarn
  * Bug fix: Null boxed primitives are preserved round-trip. @laurgarn
  * Enhancement: Filter Blacklisted Fields Before Trying to Access them to prevent exceptions thrown by Proxies (improve hibernate support) @kpartlow
  * Bug fix: Stack overflow error caused by json-io parsing of untrusted JSON String @PoppingSnack
  * Enhancement: Create gradle-publish.yml @devlynnx
  * Enhancement: Added record deserialization, which implies java 16 codebase @reuschling
  * Bug fix: Fixed TestJavaScript @h143570
  * Enhancement: Bump gson from 2.6.2 to 2.8.9 @dependabot
  * Enhancement: support deserialization of Collections.EmptyList on JDK17 @ozhelezniak-talend
#### 4.14.0
  * Bug fix: `Enum` serialization error with Java 17 #155.  According to @wweng-talend, if you set : "--illegal-access=deny" on jvm parameters, it works the same between jdk11 and jdk17. 
  * Bug fix: java.lang primitives serialization - JDK-8256358 - JDK 17 support #154. Fix by @wwang-talend.
  * Bug fix: failed to deserialize `EnumSet` with json without type #120.  Fix by @sgandon and @wwang-talend
#### 4.13.0
   * Enhancement: Clear unresolved references after all have been processed, as opposed to removing each one after it was processed.  
#### 4.12.0
  * Bug fix: Enhancement #137 introduced bug for negative numbers on simple values when tolerant/lenient parsing of +/- infinity was turned on.
#### 4.11.1
  * Enhancement (#140): New option flag added `FORCE_MAP_FORMAT_ARRAY_KEYS_ITEMS:true|false` to allow forcing JSON output format to always write `Map` as `@keys/@items` in the JSON (example: `{"@keys":["a", "b"], "@values":[1, 2]}`, rather than its default behavior of recognizing all `String` keys and writing the `Map` as a JSON object, example: `{"a":1, "b":2}.`  The default value for this flag is `false`.  
#### 4.11.0
  * Enhancement (#137): Allow tolerant/lenient parser of +/- infinity and NaN.  New API added, `JsonReader.setAllowNanAndInfinity(boolean)` and `JsonWriter.setAllowNanAndInfinity(boolean)`.  The default is `false` to match the JSON standard.
  * Enhancement (#129): `JsonReader.jsonToJava("")` or `JsonReader.jsonToJava(null)` now returns a `null`, rather than throwing an exception.
  * Bug fix (#123): Removed vulnerability by disallowing `ProcessBuilder` to be serialized.
  * Bug fix (#124): Illegal Reflective Access warning when using json-io in Java 9 or newer.  This was do to call `isAccessible()` on Java's `Field` class.  This has been removed.
  * Bug fix (#132, #133): There was instance when @i was written when it should have been @e, indicating items, when using SHORT_META_KEYS flag. 
  * Bug fix (#135): When reading `{ "@type": "char", "value": "\"" }`, the value was read in as `\u0000`.  It now reads in correctly as a double quote character.
#### 4.10.1
  * Enhancement: Made `FastPushbackBufferedReader` constructor public so that this stream reader can be used anywhere.
#### 4.10.0
  * Bug fix: When reading into `Maps`, logical primitives that are not `long`, `double`, `boolean`, or `null`, were being kept in `JsonObjects` instead of being converted into their respective types (`int`, `float`, `Date`, etc.) 
#### 4.9.12
  * Bug fix: Line number was incorrectly being reported as column number in error output. 
#### 4.9.11
  * Enhancement: Added nice JSON-style argument format method, typically used for logging method calls.  See `MetaUtils.getLogMessage()`. 
#### 4.9.10
  * Bug fix: When system property file.encoding was not set to UTF-8, json-io was not correctly handling characters outside the ASCII space.  @rednoah
#### 4.9.9
  * Enhancement: Missing field handler improvements. Submitted by @sgandon
#### 4.9.8
  * Enhancement: Missing field handler improvements. Submitted by @sgandon
#### 4.9.7
  * Enhancement: Added `JsonReader.addReaderPermanent()` and `JsonWriter.addWriterPermanent()` to allow for a static (lifecycle of JVM) reader / writer to be added.  Now, custom readers and writers can be added that only exist per-instance of `JsonReader` / `JsonWriter` or permanently, so they do not have to be added each instantiation (through args or call `.addReader()` or `.addWriter()`).
#### 4.9.6
  * Enhancement: Improved `enum` handling. Updated how enums are detected so that subclasses of enums are detected.  `ordinal` and `internal` fields no longer output.
#### 4.9.5
  * Bug fix: The new FastPushBackBytesReader was incorrectly reading a String byte-by-byte ignoring the code point boundaries.  Because of this, it would blow up during parsing Strings with characters outside the ascii range.  New test case added that causes the failure.  For time being, the FastPushBackBytesReader has been removed.
  * Javadoc updates.
#### 4.9.4
  * Optimization: The coercedTypes Map in the Resolver is built one time now.
  * Added test case illustrating gson cannot handle writing then reading back Maps correctly when the keys are not Strings.
#### 4.9.3
  * Enhancement: Double.INF and NAN are output as null.
#### 4.9.2
  * Optimization: When parsing from String, a different (faster) byte[] based pushback reader is used.
  * Optimization: Built-in Readers and Writers are only instantiated once for all instances of JsonReader / JsonWriter and then re-used.
  * Enhancement: Inner 'view' classes generated from `.keySet()` and `.values()` are coerced to standard mutable collection classes. 
  * Optimization: Identical code consolidated to one function.
#### 4.9.1
  * Enhancement: Make it possible to assign instantiator for package private classes, for example com.google.common.collect.RegularImmutableMap.  Contributed by @mhmx (Richard Kovacs)
#### 4.9.0
  * Enhancement: AtomicInteger, AtomicLong, and AtomicBoolean are now supported.
#### 4.8.0
  * Enhancement: Added support for specifying the ClassLoader to be used when mapping JSON to Objects. Useful within OSGI and other frameworks where multiple ClassLoaders are involved. @lightcycle
  * JavaDoc has been significantly updated / improved.
#### 4.7.0
  * Bug fix: failing to set a double field when the JSON from the client contained a whole number (e.g. 300) instead of a decimal (e.g. 300.0). @lordvlad
  * Enhancement: when instantiating classes, json-io iterates through constructors until it can find one that works.  The order of constructors was non-deterministic.  Now the order is public constructors first, then protected, then private.
#### 4.6.0
  * Bug fix: custom write serializers were being cleared in the `write()` method, not the `close()` method after full serialization completed.  @darmbrust
  * Enhancement: Access increased to public for the pretty-print support apis, `tabIn()`, `tabOut()`, and `newLine()`. @darmbrust
#### 4.5.0
  * Improved read speed.
  * Black-list support for excluding fields.  Submitted by @sgandon
  * Pretty-print with support for options.  Submitted by @dtracers
  * Ability to use `writeObject()` API to write the 'body only'.  Submitted by @francisu
  * Bug fix: Unclear error sometimes when a class could not be loaded.  Submitted by @francisu
  * Enhancement: Provide optional notification of missing field. Submitted by @francisu
#### 4.4.0
  * `JsonReader.jsonToMaps()` API is no longer recommended (not yet deprecated).  These can easily be turned into `JsonReader.jsonToJava(json, [(JsonReader.USE_MAPS):true])`.  The one difference is the return value will match the return value type of the JSON (not always be a Map).
#### 4.3.1
  * Enhancement: Skip null fields.  When this flag is set on the `JsonWriter` optional arguments, fields which have a null value are not written in the JSON output.
#### 4.3.0
  * Double / Float Nan and inifinity are now written as null, per RFC 4627
  * JsonReader.jsonToJava() can now be used to read input into Maps only (as opposed to attempting to create specific Java objects.
    Using this API allows the return value to support an array [], object, string, double, long, null as opposed to the JsonReader.jsonToMaps()
    API which forces the return value to be a Map.  May deprecate JsonReader.jsonToMaps() in the future.
#### 4.2.1
  * Bug fix: The error message showing any parsing errors put the first character of the message at the end of the message (off by one error on a ring buffer).
  * Parsing exceptions always include the line number and column number (there were a couple of places in the code that did not do this).
#### 4.2.0
  * Enhancement: In Map of Maps mode, all fields are kept, even if they start with @.  In the past fields starting with @ were skipped.
  * Ehancement: No longer throws ClassNotFound exception when the class associated to the @type is not found.  Instead it returns a LinkedHashMap, which works well in Map of Maps mode.  In Object mode, it*may* work if the field can have the Map set into it, otherwise an error will be thrown indicating that a Map cannot be set into field of type 'x'.
  * Bug fix: In Map of Maps mode, Object[] were being added with an @items field.  The object[] is now stored directly in the field holding it.  If an Object[] is 'pointed to' (re-used), then it will be written as an object { } with an @id identifying the object, and an @items field containing the array's elements.
#### 4.1.10
  * Enhancement: Java's EnumSet support added (submitted by @francisu) without need for using custom instantiator.
  * Enhancement: Added support for additional instantiator, ClassFactory2 that takes the Class (c) and the JsonObject which the instance will be filled from.  Useful for custom readers.
#### 4.1.9
  * Bug fix: When writing a Map that has all String keys, the keys were not being escaped for quotes (UTF-8 characters in general).
#### 4.1.8
  * Bug fix: 4.1.7 skipped ALL transient fields.  If a transient field is listed in the field specifiers map, then it must be traced. 
#### 4.1.7
  * Bug fix: Transient fields are skipped during reference tracing. (fix submitted by Francis Upton, @francisu).  Some transient fields could cause an exception to be thrown when being trace for references, stopping serialization.   
#### 4.1.6
  * Better support for primitive output when 'never show type' is set. (submitted by @KaiHufenbach)
#### 4.1.5
  * Tests updated to use Groovy 2.4.4
  * Deserialization updated to handle objects where the referencing class uses an Object pointer and writes the value out as single primitive value, using the 'value' key. (submitted by @KaiHufenbach)
  * pom filed updated to use a maven bundle plugin (Apache Felix) to generate OSGI headers (submitted by @KaiHufenbach)
#### 4.1.4
  * Bug fix: Custom readers will now always have the .target field set if a `JsonObject` is passed to them.  The custom reader's `read()` method was being called before the `.target` field was set on the `JsonObject`.
#### 4.1.3
  * Made `JsonReader / JsonWriter getObjectsReferenced()` API `public` (allows custom reader / writers access to these)
  * `Resolver.createJavaObjectInstance()`, used to create the correct Java object for a `JsonObject` peer, no longer calls the .read() API for objects's with custom readers.
#### 4.1.2
  * All objects in the graph are 'traced' (JsonWriter.traceReferences) except references.  The code used to not trace fields on objects that were handled by custom writers.
#### 4.1.1
  * JDK 1.6 support - Use of `ReflectiveOperationException` changed to `InvocationTargetException`.
#### 4.1.0
  * JDK 1.6 support restored. Keeping 1.6 support for Android developers.  Submitted by @kkalisz
#### 4.0.1
  * To prevent @type from being written, set the optional argument `JsonWriter.TYPE = false`. This is generally not recommended, as the output JSON may not be able to be re-read into Java objects.  However, if the JSON is destined for a non-Java system, this can be useful.
#### 4.0.0
  * Custom readers / writers are set now per-instance of `JsonReader` / `JsonWriter`, not static.  This allows using different customization for cloning, for example, than for serialization to client.
  * `JsonReader.jsonToJava()` and `JsonReader.jsonToMaps()` now allow an `InputStream` to be used.
  * Custom readers / writers can now be set all-at-once through the optional 'args' `Map`.
  * 'notCustom' readers / writers can now be set all-at-once through the optional 'args' `Map`.
  * The `removeReader()`, `removeWriter()`, `removeNotCustomReader()`, and `removeNotCustomWriter()` APIs have been removed since customizers are set per-instance. 
#### 3.3.2
  * Added new `JsonObject.isReference()` API which will return 'true' if the `JsonObject` is currently representing a reference `@ref`
  * Added new `JsonReader.getRefTarget(jsonObject)` API which will follow the `@ref` links until it resolves to the referenced (target) instance.
  * Added new `JsonReader()` constructor that only takes the args (`Map`).  It is expected that you will call `JsonReader.jsonObjectsToJava(rootJsonObject)` which will parse the passed in JsonObject graph.
  * Added new `JsonReader.removeReader()` API to remove a custom reader association to a given class.
  * Added new `JsonWriter.removeWriter()` API to remove a custom writer association to a given class.
  * Added new `JsonReader.removeNotCustomReader()` API to remove a `not custom` reader - if a `notCustom()` reader has been added (preventing inherited object from using custom reader), the association can be eliminated using this API.
  * Added new `JsonWriter.removeNotCustomWriter()` API to remove a `not custom` writer - if a `notCustom()` writer has been added (preventing inherited object from using custom writer), the association can be eliminated using this API.
#### 3.3.1
  * Re-entrancy issue fixed.  If a CustomReader (or CustomWriter) instantiated another copy of JsonReader or JsonWriter (indirectly, through recursion, for example), the 2nd instance of JsonReader or JsonWriter would clobber the ThreadLocal values inside JsonReader / JsonWriter.  Those ThreadLocal values have been removed and converted to per-instance member variables.
#### 3.3.0
  * Consolidate all 3.2.x changes
  * Last snippet read no longer shows 'boxes' for unused internal buffer characters.
  * `JsonWriter` - moved reference check 'up' to `writeImpl()` so that each specific 'write' routine did not have to test / call `writeOptionalReference()`.
  * If you have a custom reader that does not bother to resolve references from 'deeper' internal `JsonObject` maps, an exception will no longer be thrown.  It is OK for a custom reader not to 'care' about internal deeper fields if it wants to ignore them.
#### 3.2.3
  * Cache Map's for custom reader's updated to be `ConcurrentMap` instead of `Map`.
#### 3.2.2
  * `JsonCustomReaderEx` added, which passes the 'args' `Map` through to the custom reader.
  * Both `JsonCustomReaderEx` and `JsonCustomWriterEx` have a `Map` as the last argument in their single method that is implemented by the custom reader / writer.  This `Map` is the same as the 'args' `Ma` passed into to the `JsonReader` / `JsonWriter`, with the added `JSON_READER` or `JSON_WRITER` key and associated value of the calling `JsonReader` / `JsonWriter` instance.
#### 3.2.1
  * Made `Support.getWriter()` method `public static` so that CustomWriters can easily use it
  * Changed `JsonCustomWriterEx` to no longer inherit from `JsonCustomWriter` and instead added a common parent (`JsonCustomWriterBase`).  This allows only one method to be overridden to create a `JsonCustomWriterEx`.
#### 3.2.0
  * New `JsonCustomWriterEx` interface which adds the `JsonWriter` access to the implementing class so that it can call back and use `jsonWriter.writeImpl()` API.
  * Change `JsonWriter.writeImpl()` from protected to public
#### 3.1.3
  * Performance improvement: No longer using .classForName() inside JsonObject to determine isMap() or isCollection().  Reading JSON into Map of Maps mode significantly faster.
#### 3.1.2
  * Bug fix: Version 3.1.1 introduced a bug where it would always run as though it was in JSON to Java mode always (as opposed to supporting JSON to Maps).  This has been fixed.
#### 3.1.1 
  * `JsonReader.UNKNOWN_OBJECT` added as an option to indicate what to do when an unknown object is encountered in the JSON.  Default is a `Map` will be created.  However, you can set this argument to a `String` class name to instantiate, or set it to false to force an exception to be thrown.
#### 3.1.0
  ***New Feature**: Short class names to reduce the size of the output JSON. This allows you to, for example, substitute `java.util.HashMap` with `hmap` so that it will appear in the JSON as `"@type":"hmap"`.  Pass the substitution map to the `JsonWriter` (or reader) as an entry in the args `Map` with the key of `JsonWriter.TYPE_NAME_MAP` and the value as a `Map` instance with String class names as the keys and short-names as the values. The same map can be passed to the `JsonReader` and it will properly read the substituted types.
  ***New Feature**: Short meta-key names to reduce the size of the output JSON.  The `@type` key name will be shortened to `@t`, `@id` => `@i`, `@ref` => `@r`, `@keys` => `@k`, `@items` => `@e`.  Put a key in the `args` `Map` as `JsonWriter.SHORT_META_KEYS` with the value `true`.   
#### 3.0.2
  * Bug fix: Using a CustomReader in a Collection with at least two identical elements causes an exception (submitted by @KaiHufenbach).    
#### 3.0.1
  * Added new flag `JsonWriter.WRITE_LONGS_AS_STRINGS` which forces long/Long's to be written as Strings.  When sending JSON data to a Javascript, longs can lose precision because Javascript only maintains 53-bits of info (Javascript uses IEEE 754 `double` for numbers).  The precision is lost due to some of the bits used for maintaining an exponent.  With this flag set, longs will be sent as Strings, however, on return back to a Java server, json-io allows Strings to be set right back into long (fields, array elements, collections, etc.)
#### 3.0.0
  * Performance improvement: caching the custom readers and writes associated to given classes.
  * Ease of use: `json-io` throws a `JsonIoException` (unchecked) instead of checked exception `IOException`.  This allows more flexibility in terms of error handling for the user.
  * Code cleanup: Moved reflection related code from `JsonReader` into separate `MetaUtils` class.
  * Code cleanup: Moved `FastPushbackReader` from `JsonReader` into separate class.
  * Code cleanup: Moved JSON parsing code from `JsonReader` into separate `JsonParser` class.
  * Code cleanup: Moved built-in readers from `JsonReader` to separate `Readers` class.
  * Code cleanup: Moved resolver code (marshals map of maps to Java instances) into separate `Resolver` classes.
#### 2.9.4
  * `JsonReader.newInstance()` API made public
  * Bumped version of junit from 4.11 to 4.12
  * Added additional tests to ensure that null and "" can be properly assigned to primitive values (matching behavior of java-util's `Converter.convert()` API).
#### 2.9.3
  * Bug fix: When writing a `Map` with JSON primitive keys (`String`, `Long`, `Double`, or `Boolean`), a `ClassCastException` was being thrown if the type was `Long`, `Double`, or `Boolean`.  This has been fixed with test added.
#### 2.9.2
  * Android: Rearranged `[:.]` to `[.:]` in regular expressions for Android compatibility.  Technically, it should not matter, but `[:.]` was causing `java.util.regex.PatternSyntaxException: Syntax error U_ILLEGAL_ARGUMENT_ERROR` on Android JVM.
  * Bug fix: When using the `JsonWriter` arguments `Map` with `FIELD_SPECIFIERS`, if you specified a field that was transient, it was not serialized.  This has been corrected.  When you specify the field list for a given class, the `Map` can contain any non-static fields in the class, including transient fields.
  * All JUnit tests converted to Groovy.
#### 2.9.1
  * Bug fix: Parameterized types are only internally stamped onto generic Maps (Maps read with no `@type`) if the field that points to the `Map` is a template variable or it has template arguments.
  * Performance optimization: tracing references specially handles `Collection` and `Map`.  By avoiding internal structures, the reference trace is much faster.
#### 2.9.0
  * Unmodifiable `Collections` and `Maps` can now be serialized.
  * Added tests to ensure that `JsonReader.jsonToMaps()` coerces the RHS values when logical primitives, to the optional associated `@type's` fields.
  * More tests and improved code-coverage.
#### 2.8.1
  * Bug fix: `JsonReader.jsonToMaps()` API was incorrectly attempting to instantiate peer objects (specified by "@type" field in the JSON) when in 'maps' mode.  This made `JsonReader.jsonToMaps()` fail if all referenced class names did not exist in the JVM.  This has been fixed.
  * Minor Javadoc cleanup (Daniel Darabos @darabos)
  * Began migration of tests from one monolithic Java class (`TestJsonReaderWriter`) to individual Groovy test classes.
#### 2.8.0
  * Additional attempt to instantiate classes via `sun.misc.Unsafe` added (optional must be turned on by calling `JsonReader.setUseUnsafe(true)`). json-io already tries all constructors (private or public) with varying arguments, etc.  If this fails and unsafe is true, it will try `sun.misc.Unsafe.allocateInstance()` which effectively does a C-style `malloc()`.  This is OK, because the rest of `JsonReader` fills in the member variables from the serialized content.  (Submitted by @KaiHufenbach).
#### 2.7.6
  * Performance optimizations.  Use of switch statement instead of if-else chains.
  * JDK 1.7 for source code and target JVM.
#### 2.7.5
  * Bug fix: ArrayIndexOutOfBounds could still occur when serializing a class with multiple Templated fields.  The exception has been fixed.
#### 2.7.4
  * Bug fix: ArrayIndexOutOfBounds exception occurring when serializing non-static inner class with nested template parameters.  JsonReader was incorrectly passing on the 'this$0' field for further template argument processing when it should not have.
#### 2.7.3
  * `JsonReader` executes faster (more efficiently manages internal 'snippet' buffer and last line and column read.)
  * Improved date parsing: day of week support (long or short name), days with suffix (3rd, 25th, etc.), Java's default `.toString()` output for `Date` now parses, full time zone support, extra whitespace allowed within the date string.
  * Added ability to have custom JSON writers for interfaces (submitted by @KaiHufenbach).
#### 2.7.2
  * When writing JSON, less memory is used to manage referenced objects.  `JsonWriter` requires a smaller memory foot print during writing.
  * New option available to JsonWriter that allows you to force enums to not write private variables.  First you can make them transient.  However, if you do not own the code or cannot change it, you can set the `JsonWriter.getArgs().put(ENUM_PUBLIC_ONLY, true)`, and then only public fields on enums will be emitted.
#### 2.7.1
  * `BigDecimal` and `BigInteger` are now always written as a primitive (immutable, non-referenced) value.  This uniformizes their output.
#### 2.7.0
  * Updated to support JSON root of `String`, `Integer`, Floating point, and `Boolean`, per the updated JSON RFP.  Example, the `String` "football" is considered valid JSON.  The `JsonReader.readObject()` API and `JsonReader.jsonToJava()` will return a `String` in this case.  The `JsonReader.jsonToMaps()` API will still return a `Map (JsonObject)`, and the `@items` key will contain an `Object[]` with the single value (`String, Integer, Double, Boolean`) in it.
  * When a Java `Map` has only `String` keys in it, json-io will use the JSON object keys directly and associate the values to the keys as expected.  For example, the `Map` ['Football':true] would be written `{"Football":true}`.  However, if the keys are non-Strings, then Maps will be written as a JSON object with `{"@keys":[...], "@items":[...]}`, where `@keys` is an array [] of all the keys, and the `@items` is an array [] of all the values.  Entry 0 of `@keys` matches with Entry 0 in the `@items` array, and so on.  Thanks for Christian Reuschling for making the request and then supplying the implementation.
  * Change some APIs from `private` to `protected` to allow for subclasses to more easily override the default behavior.
#### 2.6.1
  * Bug fix: An internal `Map` that kept meta-information about a Java Class, changed to `ConcurrentHashMap` from `HashMap`.
#### 2.6.0
  * Added support for specifying which fields on a class will be serialized.  Use the `JsonWriter.FIELD_SPECIFIERS` key and assign the value to a `Map<Class, List<String>>`, where the keys of the `Map` are classes (e.g. Bingo.class) and the values are `List<String>`, which indicates the fields to serialize for the class.  This provides a way to reduce the number of fields written for a given class.  For example, you may encounter a 3rd Party class which fails to serialize because it has an oddball field like a `ClassLoader` reference as a non-static, non-transient field. You may not have access to the source code to mark the field as `transient`. In this case, add the appropriate entries in the `FIELD_SPECIFIERS` map. Voila, problem solved. Use the `JsonWriter` API that takes `optionalArgs Map`.  The key for this `Map` is `JsonWriter.FIELD_SPECIFIER` and the value is `Map<Class, List<String>>`.
#### 2.5.2
  * `java.net.URL` can now be used as a constructor argument.  The reader was throwing an exception instantiating a constructor with a `URL` parameter.
  * `java.lang.Object` parameters in constructor arguments are now tried with both null and `new Object()` now.
#### 2.5.1
  * Fixed a bug (introduced in 2.5.0) in the processing of a `Map` that has a `Collection` as a key.
#### 2.5.0
  * New 'Pretty-Print' option available.  If the 'args' Map passed to `JsonWriter.objectToJson(o, args)` contains the key `JsonWriter.PRETTY_PRINT` and the value 'true' (`boolean` or `String`), the `JsonWriter` output will be formatted in a nice human readable format.
  * Convert a JSON String to Pretty-Print format using `JsonWriter.formatJson(String json)`.  A `String` will be returned with the JSON formatted in a nice, human readable format.
  * If a Field contains Parameterized types (e.g., `Map<String, Set<Long>>`, and so on), `JsonReader` will use those fields to process objects deep within Maps, Collections, etc. and still create the proper Java class.
#### 2.4.5
  * Allow "" to be set into `Date` field, setting the `Date` field (or `Date` array element) as null.
#### 2.4.4
  * Allow "" to be set into `BigInteger` or `BigDecimal` when return value is `Map` (`JsonObject`). "" to non-String fields will be null, except for primitives and primitive wrappers, that will result in JVM default value.
#### 2.4.2
  * Allow "" to be set into non-String fields, when doing so, null is set on Object type fields; on primitive fields, the JVM default value is set. This is for when converting JSON to Java objects directly.
#### 2.4.1
  * Added support to allow primitives and `String` to be assigned to abstract / interface / base type field on an object (`Serializable`, `Comparable`, `Object`, etc.). Primitives can now be 'set' into these fields, without any additional type information.
#### 2.4.0
  * Primitives can be set from `Strings`
  * `Strings` can be set from primitives
  * `BigDecimal` and `BigInteger` can be set from primitives, `Strings`, `BigDecimal`, or `BigInteger`
#### 2.3.0
  * `Maps` and `Collections` (`Lists`, `Set`, etc.) can be read in, even when there are no `@keys` or `@items` as would come from a Javascript client.
  ***json-io** will now use the generic info on a `Map<Foo, Bar>` or `Collection<Foo>` object's field when the `@type` information is not included.**json-io** will then know to create `Foo` instances, `Bar` instances, etc. within the `Collection` or `Map`.
  * All parsing error messages now output the last 100 characters read, making it easier to locate the problem in JSON text. Furthermore, line and column number are now included (before it was a single position number). This allows you to immediately find the offending location.
  * You can now force `@type` to be written (not recommended) by putting the `JsonWriter.TYPE` key in the `JsonWriter` args map, and assigning the associated value to `true`.
#### 2.2.32
  * Date/Time format can be customized when writing JSON output. New optional `Map args` parameter added to main API of `JsonWriter` that specifies additional parameters for `JsonWriter`. Set the key to `JsonWriter.DATE_FORMAT` and the value to a `SimpleDateFormat` string.  Two ISO formats are available for convenience as constants on `JsonWriter`, `JsonWriter.ISO_DATE_FORMAT` and `JsonWriter.ISO_DATE_TIME_FORMAT`.
  * `JsonReader` updated to read many different date/time formats.
  * When `JsonReader` encounters a class that cannot be constructed, you can associate a `ClassFactory` to the class, so that then the un-instantiable class is encountered, your factory class will be called to create the class. New API: `JsonReader.assignInstantiator(Class c, ClassFactory factory)`
#### 2.2.31
  * Adds ability to instantiate a wider range of constructors. This was done by attempting construction with both null and non-null values for many common class types (`Collections`, `String`, `Date`, `Timezone`, etc.)
#### 2.2.30
  * `java.sql.Date` when read in, was instantiated as a `java.util.Date`. This has been corrected.
#### 2.2.29
  * First official release through Maven Central<|MERGE_RESOLUTION|>--- conflicted
+++ resolved
@@ -13,11 +13,7 @@
 * Added RecordReader test
 * Added NamedMethodFilter tests and null-safe handling
 * Added tests for Injector's private constructors
-<<<<<<< HEAD
-* Added unit tests for SingletonList utility class
-=======
 * Added unit tests for `SingletonList` covering uninitialized state and mutation restrictions
->>>>>>> 92a9ca6a
 * Fixed VarHandle reflection to allow private-constructor injector
 * RecordFactory now checks the Java version before using records
 * Fixed VarHandle injection using a MethodHandle
