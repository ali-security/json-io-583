--- conflicted
+++ resolved
@@ -35,11 +35,6 @@
 * Added unit test for removePermanentAccessorFactory
 * Fixed enum round-trip test to specify target class
 * Added tests covering Pattern and Currency serialization
-<<<<<<< HEAD
-* Added tests for MapResolver.traverseCollection branch coverage
-=======
-* Added unit test for Writers.DateAsLongWriter
->>>>>>> 677953bf
 #### 4.54.0 Updated to use java-util 3.3.1
 * Updated [java-util](https://github.com/jdereg/java-util/blob/master/changelog.md) from `3.3.1` to `3.3.2.`
 #### 4.53.0 Updated to use java-util 3.3.1
