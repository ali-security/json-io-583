package com.cedarsoftware.util.io.factory;

import com.cedarsoftware.util.io.JsonReader.ClassFactory;
import com.cedarsoftware.util.io.TestCustomWriter;

import java.util.Map;

public class PersonFactory implements ClassFactory {
    @Override
<<<<<<< HEAD
    public Object newInstance(Class c, Object o, Map args) {
=======
    public Object newInstance(Class c, Object o) {
>>>>>>> 05105576
        return new TestCustomWriter.Person();
    }
}<|MERGE_RESOLUTION|>--- conflicted
+++ resolved
@@ -7,11 +7,7 @@
 
 public class PersonFactory implements ClassFactory {
     @Override
-<<<<<<< HEAD
-    public Object newInstance(Class c, Object o, Map args) {
-=======
     public Object newInstance(Class c, Object o) {
->>>>>>> 05105576
         return new TestCustomWriter.Person();
     }
 }