--- conflicted
+++ resolved
@@ -25,12 +25,6 @@
 * Fixed Injector method-based creation to correctly locate void setters
 * Injector.create now supports invoking package-private and private setter methods
 * SealableSet(Collection) now copies the supplied collection instead of wrapping it
-<<<<<<< HEAD
-* Added unit tests for `SealableNavigableSet` covering `equals()`, `toString()`,
-  `pollFirst()` and `pollLast()`
-=======
-* Fixed tests to call the correct SealableSet constructor
->>>>>>> 1db1d805
 #### 4.54.0 Updated to use java-util 3.3.1
 * Updated [java-util](https://github.com/jdereg/java-util/blob/master/changelog.md) from `3.3.1` to `3.3.2.`
 #### 4.53.0 Updated to use java-util 3.3.1
